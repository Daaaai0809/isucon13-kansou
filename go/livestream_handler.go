--- conflicted
+++ resolved
@@ -162,20 +162,6 @@
 	}
 	livestreamModel.ID = livestreamID
 
-<<<<<<< HEAD
-=======
-	// タグ追加
-	// for _, tagID := range req.Tags {
-	// 	if _, err := tx.NamedExecContext(ctx, "INSERT INTO livestream_tags (livestream_id, tag_id) VALUES (:livestream_id, :tag_id)", &LivestreamTagModel{
-	// 		LivestreamID: livestreamID,
-	// 		TagID:        tagID,
-	// 	}); err != nil {
-	// 		return echo.NewHTTPError(http.StatusInternalServerError, "failed to insert livestream tag: "+err.Error())
-	// 	}
-	// }
-
-	// bulk insert
->>>>>>> 8349a38d
 	livestreamTagModels := make([]*LivestreamTagModel, 0)
 	for _, tagID := range req.Tags {
 		livestreamTagModels = append(livestreamTagModels, &LivestreamTagModel{
@@ -184,15 +170,8 @@
 		})
 	}
 
-<<<<<<< HEAD
 	if _, err := tx.NamedExecContext(ctx, "INSERT INTO livestream_tags (livestream_id, tag_id) VALUES (:livestream_id, :tag_id)", livestreamTagModels); err != nil {
 		return echo.NewHTTPError(http.StatusInternalServerError, "failed to insert livestream tag: "+err.Error())
-=======
-	if len(livestreamTagModels) != 0 {
-		if _, err := tx.NamedExecContext(ctx, "INSERT INTO livestream_tags (livestream_id, tag_id) VALUES (:livestream_id, :tag_id)", livestreamTagModels); err != nil {
-			return echo.NewHTTPError(http.StatusInternalServerError, "failed to insert livestream tag: "+err.Error())
-		}
->>>>>>> 8349a38d
 	}
 
 	livestream, err := fillLivestreamResponse(ctx, *livestreamModel)
@@ -274,19 +253,9 @@
 		}
 	}
 
-<<<<<<< HEAD
-	livestreams, err := fillLivestreamResponseBulk(ctx, tx, livestreamModels)
+	livestreams, err := fillLivestreamResponseBulk(ctx, livestreamModels)
 	if err != nil {
 		return echo.NewHTTPError(http.StatusInternalServerError, "failed to fill livestreams: "+err.Error())
-=======
-	livestreams := make([]Livestream, len(livestreamModels))
-	for i := range livestreamModels {
-		livestream, err := fillLivestreamResponse(ctx, *livestreamModels[i])
-		if err != nil {
-			return echo.NewHTTPError(http.StatusInternalServerError, "failed to fill livestream: "+err.Error())
-		}
-		livestreams[i] = livestream
->>>>>>> 8349a38d
 	}
 
 	if err := tx.Commit(); err != nil {
@@ -317,19 +286,9 @@
 	if err := tx.SelectContext(ctx, &livestreamModels, "SELECT * FROM livestreams WHERE user_id = ?", userID); err != nil {
 		return echo.NewHTTPError(http.StatusInternalServerError, "failed to get livestreams: "+err.Error())
 	}
-<<<<<<< HEAD
-	livestreams, err := fillLivestreamResponseBulk(ctx, tx, livestreamModels)
+	livestreams, err := fillLivestreamResponseBulk(ctx, livestreamModels)
 	if err != nil {
 		return echo.NewHTTPError(http.StatusInternalServerError, "failed to fill livestreams: "+err.Error())
-=======
-	livestreams := make([]Livestream, len(livestreamModels))
-	for i := range livestreamModels {
-		livestream, err := fillLivestreamResponse(ctx, *livestreamModels[i])
-		if err != nil {
-			return echo.NewHTTPError(http.StatusInternalServerError, "failed to fill livestream: "+err.Error())
-		}
-		livestreams[i] = livestream
->>>>>>> 8349a38d
 	}
 
 	if err := tx.Commit(); err != nil {
@@ -366,19 +325,10 @@
 	if err := tx.SelectContext(ctx, &livestreamModels, "SELECT * FROM livestreams WHERE user_id = ?", user.ID); err != nil {
 		return echo.NewHTTPError(http.StatusInternalServerError, "failed to get livestreams: "+err.Error())
 	}
-<<<<<<< HEAD
-	livestreams, err := fillLivestreamResponseBulk(ctx, tx, livestreamModels)
+
+	livestreams, err := fillLivestreamResponseBulk(ctx, livestreamModels)
 	if err != nil {
 		return echo.NewHTTPError(http.StatusInternalServerError, "failed to fill livestreams: "+err.Error())
-=======
-	livestreams := make([]Livestream, len(livestreamModels))
-	for i := range livestreamModels {
-		livestream, err := fillLivestreamResponse(ctx, *livestreamModels[i])
-		if err != nil {
-			return echo.NewHTTPError(http.StatusInternalServerError, "failed to fill livestream: "+err.Error())
-		}
-		livestreams[i] = livestream
->>>>>>> 8349a38d
 	}
 
 	if err := tx.Commit(); err != nil {

package main

// ISUCON的な参考: https://github.com/isucon/isucon12-qualify/blob/main/webapp/go/isuports.go#L336
// sqlx的な参考: https://jmoiron.github.io/sqlx/

import (
	"fmt"
	"log"
	"net"
	"net/http"
	_ "net/http/pprof"
	"os"
	"os/exec"
	"strconv"
	"runtime"

	"github.com/go-sql-driver/mysql"
	"github.com/jmoiron/sqlx"
	"github.com/labstack/echo/v4"
	"github.com/labstack/echo/v4/middleware"

	"github.com/gorilla/sessions"
	"github.com/labstack/echo-contrib/session"
	echolog "github.com/labstack/gommon/log"
)

const (
	listenPort                     = 8080
	powerDNSSubdomainAddressEnvKey = "ISUCON13_POWERDNS_SUBDOMAIN_ADDRESS"
)

var (
	powerDNSSubdomainAddress string
	dbConn                   *sqlx.DB
	secret                   = []byte("isucon13_session_cookiestore_defaultsecret")
)

func init() {
	log.SetFlags(log.Ldate | log.Ltime | log.Lshortfile)
	if secretKey, ok := os.LookupEnv("ISUCON13_SESSION_SECRETKEY"); ok {
		secret = []byte(secretKey)
	}
}

type InitializeResponse struct {
	Language string `json:"language"`
}

func connectDB(logger echo.Logger) (*sqlx.DB, error) {
	const (
		networkTypeEnvKey = "ISUCON13_MYSQL_DIALCONFIG_NET"
		addrEnvKey        = "ISUCON13_MYSQL_DIALCONFIG_ADDRESS"
		portEnvKey        = "ISUCON13_MYSQL_DIALCONFIG_PORT"
		userEnvKey        = "ISUCON13_MYSQL_DIALCONFIG_USER"
		passwordEnvKey    = "ISUCON13_MYSQL_DIALCONFIG_PASSWORD"
		dbNameEnvKey      = "ISUCON13_MYSQL_DIALCONFIG_DATABASE"
		parseTimeEnvKey   = "ISUCON13_MYSQL_DIALCONFIG_PARSETIME"
	)

	conf := mysql.NewConfig()

	// 環境変数がセットされていなかった場合でも一旦動かせるように、デフォルト値を入れておく
	// この挙動を変更して、エラーを出すようにしてもいいかもしれない
	conf.Net = "tcp"
	conf.Addr = net.JoinHostPort("127.0.0.1", "3306")
	conf.User = "isucon"
	conf.Passwd = "isucon"
	conf.DBName = "isupipe"
	conf.ParseTime = true

	if v, ok := os.LookupEnv(networkTypeEnvKey); ok {
		conf.Net = v
	}
	if addr, ok := os.LookupEnv(addrEnvKey); ok {
		if port, ok2 := os.LookupEnv(portEnvKey); ok2 {
			conf.Addr = net.JoinHostPort(addr, port)
		} else {
			conf.Addr = net.JoinHostPort(addr, "3306")
		}
	}
	if v, ok := os.LookupEnv(userEnvKey); ok {
		conf.User = v
	}
	if v, ok := os.LookupEnv(passwordEnvKey); ok {
		conf.Passwd = v
	}
	if v, ok := os.LookupEnv(dbNameEnvKey); ok {
		conf.DBName = v
	}
	if v, ok := os.LookupEnv(parseTimeEnvKey); ok {
		parseTime, err := strconv.ParseBool(v)
		if err != nil {
			return nil, fmt.Errorf("failed to parse environment variable '%s' as bool: %+v", parseTimeEnvKey, err)
		}
		conf.ParseTime = parseTime
	}

	db, err := sqlx.Open("mysql", conf.FormatDSN())
	if err != nil {
		return nil, err
	}

	db.Preparex("PREPARE;")

	db.SetMaxOpenConns(100)

	if err := db.Ping(); err != nil {
		return nil, err
	}

	return db, nil
}

func initializeHandler(c echo.Context) error {
	if out, err := exec.Command("../sql/init.sh").CombinedOutput(); err != nil {
		c.Logger().Warnf("init.sh failed with err=%s", string(out))
		return echo.NewHTTPError(http.StatusInternalServerError, "failed to initialize: "+err.Error())
	}

	query := []string{
		"CREATE INDEX `idx_livestream_id_on_livestream_tags` ON `livestream_tags` (`livestream_id`);",
		"CREATE INDEX `idx_user_id_on_livestreams` ON `livestreams` (`user_id`);",
		"CREATE INDEX `idx_livestream_id_on_livecomments` ON `livecomments` (`livestream_id`);",
		"CREATE INDEX `idx_user_id_on_livecomments` ON `livecomments` (`user_id`);",
		"CREATE INDEX `idx_livestream_id_on_reactions` ON `reactions` (`livestream_id`);",
		"CREATE INDEX `idx_user_id_on_users` ON `users` (`id`);",
		"CREATE INDEX `idx_start_at_and_end_at_on_reservation_slots` ON `reservation_slots` (`start_at`, `end_at`);",
		"CREATE INDEX `idx_user_id_and_livestream_id_on_ngwords` ON `ng_words` (`user_id`, `livestream_id`);",
	}

	for _, q := range query {
		if _, err := dbConn.Exec(q); err != nil {
			continue;
		}
	}

	c.Request().Header.Add("Content-Type", "application/json;charset=utf-8")
	return c.JSON(http.StatusOK, InitializeResponse{
		Language: "golang",
	})
}

func main() {
	runtime.SetBlockProfileRate(1)
	runtime.SetMutexProfileFraction(1)
	go func() {
        log.Println(http.ListenAndServe("0.0.0.0:6060", nil))
<<<<<<< HEAD
     }()

=======
    }()
	
>>>>>>> 9b2674c5
	e := echo.New()
	e.Debug = true
	e.Logger.SetLevel(echolog.DEBUG)
	e.Use(middleware.Logger())
	cookieStore := sessions.NewCookieStore(secret)
	cookieStore.Options.Domain = "*.u.isucon.dev"
	e.Use(session.Middleware(cookieStore))
	// e.Use(middleware.Recover())

	// 初期化
	e.POST("/api/initialize", initializeHandler)

	// top
	e.GET("/api/tag", getTagHandler)
	e.GET("/api/user/:username/theme", getStreamerThemeHandler)

	// livestream
	// reserve livestream
	e.POST("/api/livestream/reservation", reserveLivestreamHandler)
	// list livestream
	e.GET("/api/livestream/search", searchLivestreamsHandler)
	e.GET("/api/livestream", getMyLivestreamsHandler)
	e.GET("/api/user/:username/livestream", getUserLivestreamsHandler)
	// get livestream
	e.GET("/api/livestream/:livestream_id", getLivestreamHandler)
	// get polling livecomment timeline
	e.GET("/api/livestream/:livestream_id/livecomment", getLivecommentsHandler)
	// ライブコメント投稿
	e.POST("/api/livestream/:livestream_id/livecomment", postLivecommentHandler)
	e.POST("/api/livestream/:livestream_id/reaction", postReactionHandler)
	e.GET("/api/livestream/:livestream_id/reaction", getReactionsHandler)

	// (配信者向け)ライブコメントの報告一覧取得API
	e.GET("/api/livestream/:livestream_id/report", getLivecommentReportsHandler)
	e.GET("/api/livestream/:livestream_id/ngwords", getNgwords)
	// ライブコメント報告
	e.POST("/api/livestream/:livestream_id/livecomment/:livecomment_id/report", reportLivecommentHandler)
	// 配信者によるモデレーション (NGワード登録)
	e.POST("/api/livestream/:livestream_id/moderate", moderateHandler)

	// livestream_viewersにINSERTするため必要
	// ユーザ視聴開始 (viewer)
	e.POST("/api/livestream/:livestream_id/enter", enterLivestreamHandler)
	// ユーザ視聴終了 (viewer)
	e.DELETE("/api/livestream/:livestream_id/exit", exitLivestreamHandler)

	// user
	e.POST("/api/register", registerHandler)
	e.POST("/api/login", loginHandler)
	e.GET("/api/user/me", getMeHandler)
	// フロントエンドで、配信予約のコラボレーターを指定する際に必要
	e.GET("/api/user/:username", getUserHandler)
	e.GET("/api/user/:username/statistics", getUserStatisticsHandler)
	e.GET("/api/user/:username/icon", getIconHandler)
	e.POST("/api/icon", postIconHandler)

	// stats
	// ライブ配信統計情報
	e.GET("/api/livestream/:livestream_id/statistics", getLivestreamStatisticsHandler)

	// 課金情報
	e.GET("/api/payment", GetPaymentResult)

	e.HTTPErrorHandler = errorResponseHandler

	// DB接続
	conn, err := connectDB(e.Logger)
	if err != nil {
		e.Logger.Errorf("failed to connect db: %v", err)
		os.Exit(1)
	}
	defer conn.Close()
	dbConn = conn

	subdomainAddr, ok := os.LookupEnv(powerDNSSubdomainAddressEnvKey)
	if !ok {
		e.Logger.Errorf("environ %s must be provided", powerDNSSubdomainAddressEnvKey)
		os.Exit(1)
	}
	powerDNSSubdomainAddress = subdomainAddr

	// HTTPサーバ起動
	listenAddr := net.JoinHostPort("", strconv.Itoa(listenPort))
	if err := e.Start(listenAddr); err != nil {
		e.Logger.Errorf("failed to start HTTP server: %v", err)
		os.Exit(1)
	}
}

type ErrorResponse struct {
	Error string `json:"error"`
}

func errorResponseHandler(err error, c echo.Context) {
	c.Logger().Errorf("error at %s: %+v", c.Path(), err)
	if he, ok := err.(*echo.HTTPError); ok {
		if e := c.JSON(he.Code, &ErrorResponse{Error: err.Error()}); e != nil {
			c.Logger().Errorf("%+v", e)
		}
		return
	}

	if e := c.JSON(http.StatusInternalServerError, &ErrorResponse{Error: err.Error()}); e != nil {
		c.Logger().Errorf("%+v", e)
	}
}<|MERGE_RESOLUTION|>--- conflicted
+++ resolved
@@ -145,13 +145,7 @@
 	runtime.SetMutexProfileFraction(1)
 	go func() {
         log.Println(http.ListenAndServe("0.0.0.0:6060", nil))
-<<<<<<< HEAD
      }()
-
-=======
-    }()
-	
->>>>>>> 9b2674c5
 	e := echo.New()
 	e.Debug = true
 	e.Logger.SetLevel(echolog.DEBUG)
